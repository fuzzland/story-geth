--- conflicted
+++ resolved
@@ -294,15 +294,12 @@
 	// Initialize the guardian module
 	guardian.InitInstance(config.Guardian)
 
-<<<<<<< HEAD
-=======
 	// Initialize the whitelist module
 	err = guardian.InitWhiteList(config.WhiteList)
 	if err != nil {
 		return nil, err
 	}
 
->>>>>>> 458515cf
 	// Start the RPC service
 	eth.netRPCService = ethapi.NewNetAPI(eth.p2pServer, networkID)
 
