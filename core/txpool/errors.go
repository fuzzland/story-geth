// Copyright 2014 The go-ethereum Authors
// This file is part of the go-ethereum library.
//
// The go-ethereum library is free software: you can redistribute it and/or modify
// it under the terms of the GNU Lesser General Public License as published by
// the Free Software Foundation, either version 3 of the License, or
// (at your option) any later version.
//
// The go-ethereum library is distributed in the hope that it will be useful,
// but WITHOUT ANY WARRANTY; without even the implied warranty of
// MERCHANTABILITY or FITNESS FOR A PARTICULAR PURPOSE. See the
// GNU Lesser General Public License for more details.
//
// You should have received a copy of the GNU Lesser General Public License
// along with the go-ethereum library. If not, see <http://www.gnu.org/licenses/>.

package txpool

import "errors"

var (
	// ErrAlreadyKnown is returned if the transactions is already contained
	// within the pool.
	ErrAlreadyKnown = errors.New("already known")

	// ErrInvalidSender is returned if the transaction contains an invalid signature.
	ErrInvalidSender = errors.New("invalid sender")

	// ErrUnderpriced is returned if a transaction's gas price is below the minimum
	// configured for the transaction pool.
	ErrUnderpriced = errors.New("transaction underpriced")

	// ErrReplaceUnderpriced is returned if a transaction is attempted to be replaced
	// with a different one without the required price bump.
	ErrReplaceUnderpriced = errors.New("replacement transaction underpriced")

	// ErrAccountLimitExceeded is returned if a transaction would exceed the number
	// allowed by a pool for a single account.
	ErrAccountLimitExceeded = errors.New("account limit exceeded")

	// ErrGasLimit is returned if a transaction's requested gas limit exceeds the
	// maximum allowance of the current block.
	ErrGasLimit = errors.New("exceeds block gas limit")

	// ErrNegativeValue is a sanity error to ensure no one is able to specify a
	// transaction with a negative value.
	ErrNegativeValue = errors.New("negative value")

	// ErrOversizedData is returned if the input data of a transaction is greater
	// than some meaningful limit a user might use. This is not a consensus error
	// making the transaction invalid, rather a DOS protection.
	ErrOversizedData = errors.New("oversized data")

	// ErrFutureReplacePending is returned if a future transaction replaces a pending
	// one. Future transactions should only be able to replace other future transactions.
	ErrFutureReplacePending = errors.New("future transaction tries to replace pending")

	// ErrAlreadyReserved is returned if the sender address has a pending transaction
	// in a different subpool. For example, this error is returned in response to any
	// input transaction of non-blob type when a blob transaction from this sender
	// remains pending (and vice-versa).
	ErrAlreadyReserved = errors.New("address already reserved")

	// ErrFilteredByGuardian is returned if the transaction is filtered by the guardian
	ErrFilteredByGuardian = errors.New("filtered by guardian")
<<<<<<< HEAD
=======

	// ErrNotInWhitelist is returned if the transaction sender is not in the whitelist
	ErrNotInWhitelist = errors.New("not in whitelist")
>>>>>>> 458515cf
)<|MERGE_RESOLUTION|>--- conflicted
+++ resolved
@@ -63,10 +63,7 @@
 
 	// ErrFilteredByGuardian is returned if the transaction is filtered by the guardian
 	ErrFilteredByGuardian = errors.New("filtered by guardian")
-<<<<<<< HEAD
-=======
 
 	// ErrNotInWhitelist is returned if the transaction sender is not in the whitelist
 	ErrNotInWhitelist = errors.New("not in whitelist")
->>>>>>> 458515cf
 )